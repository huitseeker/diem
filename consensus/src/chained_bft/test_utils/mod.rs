--- conflicted
+++ resolved
@@ -1,16 +1,12 @@
 // Copyright (c) The Libra Core Contributors
 // SPDX-License-Identifier: Apache-2.0
 
-use crate::chained_bft::block_storage::{BlockReader, BlockStore};
+use crate::chained_bft::block_storage::{BlockStore, BlockReader};
 use consensus_types::{
     block::{block_test_utils::placeholder_certificate_for_block, Block, ExecutedBlock},
     common::Round,
     quorum_cert::QuorumCert,
     sync_info::SyncInfo,
-<<<<<<< HEAD
-=======
-    test_utils::placeholder_certificate_for_block,
->>>>>>> 101bcf6f
 };
 use crypto::HashValue;
 use futures::executor::block_on;
@@ -119,19 +115,7 @@
         consensus_block_id: Option<HashValue>,
     ) -> Arc<ExecutedBlock<TestPayload>> {
         // Node must carry a QC to its parent
-<<<<<<< HEAD
-        let parent_qc = self.create_qc_for_block(parent);
-
-=======
-        let parent_qc = placeholder_certificate_for_block(
-            vec![self.block_store.signer()],
-            parent.id(),
-            parent.round(),
-            parent.quorum_cert().certified_block_id(),
-            parent.quorum_cert().certified_block_round(),
-            consensus_block_id,
-        );
->>>>>>> 101bcf6f
+        let parent_qc = self.create_qc_for_block(parent, consensus_block_id);
         self.insert_block_with_qc(parent_qc, parent, round)
     }
 
@@ -154,19 +138,20 @@
         .unwrap()
     }
 
-    pub fn create_qc_for_block(&self, block: &ExecutedBlock<TestPayload>) -> QuorumCert {
+    pub fn create_qc_for_block(&self, block: &ExecutedBlock<TestPayload>, consensus_block_id: Option<HashValue>) -> QuorumCert {
         placeholder_certificate_for_block(
             vec![self.block_store.signer()],
             block.id(),
             block.round(),
             block.quorum_cert().certified_block_id(),
             block.quorum_cert().certified_block_round(),
-        )
-    }
-
-    pub fn insert_qc_for_block(&self, block: &ExecutedBlock<TestPayload>) {
+            consensus_block_id
+        )
+    }
+
+    pub fn insert_qc_for_block(&self, block: &ExecutedBlock<TestPayload>, consensus_block_id: Option<HashValue>) {
         self.block_store
-            .insert_single_quorum_cert(self.create_qc_for_block(block))
+            .insert_single_quorum_cert(self.create_qc_for_block(block, consensus_block_id))
             .unwrap()
     }
 
@@ -196,7 +181,7 @@
         block_on(
             self.block_store
                 .insert_reconfiguration_block(self.create_block_with_qc(
-                    self.create_qc_for_block(parent),
+                    self.create_qc_for_block(parent, None),
                     parent,
                     round,
                     vec![self.payload_val],
