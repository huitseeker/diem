--- conflicted
+++ resolved
@@ -16,13 +16,8 @@
         network_tests::NetworkPlayground,
         persistent_storage::{PersistentStorage, RecoveryData},
         test_utils::{
-<<<<<<< HEAD
             self, consensus_runtime, MockStateComputer, MockStorage, MockTransactionManager,
             TestPayload, TreeInserter,
-=======
-            self, consensus_runtime, placeholder_ledger_info, MockStateComputer, MockStorage,
-            MockTransactionManager, TestPayload, TreeInserter,
->>>>>>> 101bcf6f
         },
     },
     state_replication::StateComputer,
@@ -39,7 +34,6 @@
     proposal_msg::{ProposalMsg, ProposalUncheckedSignatures},
     quorum_cert::QuorumCert,
     sync_info::SyncInfo,
-    test_utils::placeholder_certificate_for_block,
     timeout_certificate::TimeoutCertificate,
     vote_data::VoteData,
     vote_msg::VoteMsg,
